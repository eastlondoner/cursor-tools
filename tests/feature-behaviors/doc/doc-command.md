# Feature Behavior: Documentation Generation Capability

## Description

vibe-tools should enable users to generate comprehensive documentation for repositories. The doc command should analyze the repository structure, code patterns, and functionality to create detailed documentation that can be saved to a file or displayed in the console.

## Test Scenarios

### Scenario 1: Basic Documentation Generation (Happy Path)

**Task Description:**
Use vibe-tools to generate documentation for the current repository.

**Expected Behavior:**

- The AI agent should determine the appropriate command to use
- The response should include comprehensive documentation about the repository
- The documentation should cover the repository structure, key components, and functionality
- The command should complete successfully without errors

**Success Criteria:**

- AI agent correctly uses doc command with appropriate parameters
- Response contains comprehensive documentation about the repository
- Documentation covers repository structure, key components, and functionality
- No error messages are displayed
- Command completes within a reasonable time

### Scenario 2: Documentation Generation with Output File (Happy Path)

**Tags:** file-io, parameters
**Task Description:**
Use vibe-tools to generate documentation for the current repository and save it to a specified output file.

**Expected Behavior:**

- The AI agent should include the output parameter in the command
- The documentation should be saved to the specified file
- The command should complete successfully without errors

**Success Criteria:**

- AI agent correctly includes the output parameter in the command
- Documentation is saved to the specified file
- File contains comprehensive documentation about the repository
- Command completes successfully

### Scenario 3: Documentation Generation for Remote Repository (Happy Path)

**Tags:** advanced
**Task Description:**
Use vibe-tools to generate documentation for a remote GitHub repository.

**Expected Behavior:**

- The AI agent should include the repository URL in the command
- The response should include comprehensive documentation about the remote repository
- The documentation should cover the repository structure, key components, and functionality
- The command should complete successfully without errors

**Success Criteria:**

- AI agent correctly includes the repository URL in the command
- Response contains comprehensive documentation about the remote repository
- Documentation covers repository structure, key components, and functionality
- Command completes successfully without errors

### Scenario 4: Documentation Generation with Hint (Happy Path)

**Tags:** parameters
**Task Description:**
Use vibe-tools to generate documentation with a hint to focus on specific parts of the repository.

**Expected Behavior:**

- The AI agent should include the hint parameter in the command
- The documentation should focus on the specified parts of the repository
- The command should complete successfully without errors

**Success Criteria:**

- AI agent correctly includes the hint parameter in the command
- Documentation focuses on the specified parts of the repository
- Documentation provides detailed information about the specified focus areas
- Command completes successfully

### Scenario 5: Documentation Generation with Invalid Repository URL (Error Handling)

**Task Description:**
Attempt to use vibe-tools to generate documentation for a repository with an invalid URL.

**Expected Behavior:**

- The command should fail with a clear error message
- Error message should mention that the specified repository URL is invalid
- Error message should provide guidance on how to specify a valid repository URL

**Success Criteria:**

- AI agent recognizes the invalid repository URL error
- Command fails gracefully with informative error message
- Error message provides guidance on fixing the issue
- No partial or corrupted output is generated

### Scenario 6: Documentation Generation with Missing API Key (Error Handling)

**Task Description:**
Attempt to use vibe-tools to generate documentation when required API keys are missing.
To simulate missing API keys, set CURSOR_TOOLS_ENV_UNSET=GEMINI_API_KEY when running the command and specify the gemini provider explicitly.

**Expected Behavior:**

- When the API key is not available, the command should fail with a clear error message
- Error message should mention the missing API key
- Error message should provide guidance on how to configure the API key

**Success Criteria:**

- AI agent recognizes the missing API key issue
- Command fails gracefully with informative error message
- Error message provides guidance on fixing the issue
- No partial or corrupted output is generated

### Scenario 7: Documentation Generation for Empty Repository (Edge Case)

**Tags:** edge-case
**Task Description:**
Use vibe-tools to generate documentation for an empty or nearly empty repository.

**Expected Behavior:**

- The command should handle the edge case gracefully
- The response should acknowledge the lack of content to document
- The documentation should still provide basic information about the repository

**Success Criteria:**

- AI agent successfully runs the doc command
- Response acknowledges the lack of content to document
- Documentation provides basic information about the repository
- Command completes successfully without errors

### Scenario 8: Documentation Generation with Format Parameter (Happy Path)

**Tags:** parameters
**Task Description:**
Use vibe-tools to generate documentation with a specified output format.

**Expected Behavior:**

- The AI agent should include the format parameter in the command
- The documentation should be generated in the specified format
- The command should complete successfully without errors

**Success Criteria:**

- AI agent correctly includes the format parameter in the command
- Documentation is generated in the specified format
- Documentation content is properly formatted according to the specified format
- Command completes successfully

### Scenario 9: Documentation Generation for Large Repository (Performance)

**Tags:** performance
**Task Description:**
Use vibe-tools to generate documentation for a large repository with many files and directories.

**Expected Behavior:**

- The command should handle the large repository without crashing
- The response should include comprehensive documentation
- The command might take longer but should eventually complete

**Success Criteria:**

- AI agent successfully runs the doc command on the large repository
- Command handles the large repository without crashing
- Documentation includes comprehensive information despite the repository size
- Command eventually completes successfully

### Scenario 10: Documentation Generation with Multiple Parameters (Advanced Usage)

**Tags:** advanced, parameters
**Task Description:**
Use vibe-tools to generate documentation with multiple parameters (output file, format, hint, etc.).

**Expected Behavior:**

- The AI agent should include multiple parameters in the command
- The documentation should be generated according to all specified parameters
- The command should complete successfully without errors

**Success Criteria:**

- AI agent correctly includes multiple parameters in the command
- Documentation is generated according to all specified parameters
- Documentation content and format match the specified parameters
- Command completes successfully

### Scenario 11: Documentation Generation with Custom Repomix Configuration (Happy Path)

**Tags:** repomix-config, configuration
**Task Description:**
Use vibe-tools to generate documentation with a custom repomix.config.json file that modifies which files are included/excluded in the documentation.

First, create a repomix.config.json file using the content from {{path:doc-repomix-config.json}} in the repository root. Then, generate documentation and verify that the configuration is respected.

**Expected Behavior:**

- The command should detect and use the custom repomix.config.json file
- The configuration should exclude files specified in the config from the documentation
- The logs should indicate that the repomix config is being loaded from the local file
- The documentation content should reflect that certain files are excluded

**Success Criteria:**

- Command output mentions loading repomix config from the local file
- Token count in the packed repository should be consistent with the configured exclusions
- Documentation only covers files that aren't excluded by the configuration
- Command completes successfully without errors
- The configuration is properly applied during repository packing
- The documentation content only references files that are included by the configuration
- The documentation structure reflects the include/exclude patterns in the configuration

<<<<<<< HEAD
### Scenario 12: Documentation Generation with a Configured Provider 1) (Happy Path)
**Tags:** vibe-tools-config, configuration
**Task Description:**
Attempt to use vibe-tools to generate documentation using a configured provder.

First, create a vibe-tools.config.json file using the content from {{path:doc-vibe-tools.config1.json}} in the repository root. Then, generate documentation. Verify that the first instance of "Trying provider: (provider)" in the command output references the configured provider. The test passes ONLY if the very FIRST instance of "Trying provider:" contains the configured provider, if it does not then you should report the test as failing EVEN IF subsequent occurences of "Trying provider:" contain the configured provider.

**Expected Behavior:**
- The command should detect and use the custom vibe-tools.config.json file
- The command should try to use the configured provider in the first attempt at creating the documentation

**Success Criteria:**
- The first instance of "Trying provider: (provider)" in the command output shows the name of the configured provider.

### Scenario 13: Documentation Generation with a Configured Provider 2) (Happy Path)
**Tags:** vibe-tools-config, configuration
**Task Description:**
Attempt to use vibe-tools to generate documentation using a configured provder.

First, create a vibe-tools.config.json file using the content from {{path:doc-vibe-tools.config2.json}} in the repository root. Then, generate documentation. Verify that the first instance of "Trying provider: (provider)" in the command output references the configured provider. The test passes ONLY if the very FIRST instance of "Trying provider:" contains the configured provider, if it does not then you should report the test as failing EVEN IF subsequent occurences of "Trying provider:" contain the configured provider.

**Expected Behavior:**
- The command should detect and use the custom vibe-tools.config.json file
- The command should try to use the configured provider in the first attempt at creating the documentation

**Success Criteria:**
- The first instance of "Trying provider: (provider)" in the command output shows the name of the configured provider.
=======
### Scenario 12: Documentation Generation Enhanced with Document Context

**Tags:** context-augmentation
**Task Description:**
Generate documentation for the current repository using `vibe-tools doc`, but enhance it with context from the document at `https://www.notion.so/1d0939cee1fa8058b002ef08412bc907?pvs=4`. Use a hint like "Document the repository, explaining how the document fetching utility (`src/utils/fetch-doc.ts`) relates to the RAG concepts described in the provided document."

**Expected Behavior:**

- The AI agent should use `doc --with-doc` with the correct URL and the specified hint.
- The command should fetch document content and analyze the repository.
- The generated documentation should cover the repository structure _and_ explicitly incorporate information from the document, specifically linking the `fetch-doc.ts` utility to the RAG concepts.
- The command should complete without errors.

**Success Criteria:**

- AI agent correctly identifies and uses `vibe-tools doc --with-doc "https://www.notion.so/1d0939cee1fa8058b002ef08412bc907?pvs=4" --hint "Document the repository, explaining how the document fetching utility (src/utils/fetch-doc.ts) relates to the RAG concepts described in the provided document."` (or similar).
- Document content is fetched successfully (indicated by logs).
- Generated documentation covers repository structure.
- Documentation explicitly references and integrates RAG concepts from the document, linking them to `src/utils/fetch-doc.ts`.
- No unexpected error messages are displayed.
- Command completes within a reasonable time.
>>>>>>> 398c9b15
<|MERGE_RESOLUTION|>--- conflicted
+++ resolved
@@ -222,35 +222,6 @@
 - The documentation content only references files that are included by the configuration
 - The documentation structure reflects the include/exclude patterns in the configuration
 
-<<<<<<< HEAD
-### Scenario 12: Documentation Generation with a Configured Provider 1) (Happy Path)
-**Tags:** vibe-tools-config, configuration
-**Task Description:**
-Attempt to use vibe-tools to generate documentation using a configured provder.
-
-First, create a vibe-tools.config.json file using the content from {{path:doc-vibe-tools.config1.json}} in the repository root. Then, generate documentation. Verify that the first instance of "Trying provider: (provider)" in the command output references the configured provider. The test passes ONLY if the very FIRST instance of "Trying provider:" contains the configured provider, if it does not then you should report the test as failing EVEN IF subsequent occurences of "Trying provider:" contain the configured provider.
-
-**Expected Behavior:**
-- The command should detect and use the custom vibe-tools.config.json file
-- The command should try to use the configured provider in the first attempt at creating the documentation
-
-**Success Criteria:**
-- The first instance of "Trying provider: (provider)" in the command output shows the name of the configured provider.
-
-### Scenario 13: Documentation Generation with a Configured Provider 2) (Happy Path)
-**Tags:** vibe-tools-config, configuration
-**Task Description:**
-Attempt to use vibe-tools to generate documentation using a configured provder.
-
-First, create a vibe-tools.config.json file using the content from {{path:doc-vibe-tools.config2.json}} in the repository root. Then, generate documentation. Verify that the first instance of "Trying provider: (provider)" in the command output references the configured provider. The test passes ONLY if the very FIRST instance of "Trying provider:" contains the configured provider, if it does not then you should report the test as failing EVEN IF subsequent occurences of "Trying provider:" contain the configured provider.
-
-**Expected Behavior:**
-- The command should detect and use the custom vibe-tools.config.json file
-- The command should try to use the configured provider in the first attempt at creating the documentation
-
-**Success Criteria:**
-- The first instance of "Trying provider: (provider)" in the command output shows the name of the configured provider.
-=======
 ### Scenario 12: Documentation Generation Enhanced with Document Context
 
 **Tags:** context-augmentation
@@ -272,4 +243,33 @@
 - Documentation explicitly references and integrates RAG concepts from the document, linking them to `src/utils/fetch-doc.ts`.
 - No unexpected error messages are displayed.
 - Command completes within a reasonable time.
->>>>>>> 398c9b15
+
+### Scenario 13: Documentation Generation with a Configured Provider 1) (Happy Path)
+
+**Tags:** vibe-tools-config, configuration
+**Task Description:**
+Attempt to use vibe-tools to generate documentation using a configured provder.
+
+First, create a vibe-tools.config.json file using the content from {{path:doc-vibe-tools.config1.json}} in the repository root. Then, generate documentation. Verify that the first instance of "Trying provider: (provider)" in the command output references the configured provider. The test passes ONLY if the very FIRST instance of "Trying provider:" contains the configured provider, if it does not then you should report the test as failing EVEN IF subsequent occurences of "Trying provider:" contain the configured provider.
+
+**Expected Behavior:**
+- The command should detect and use the custom vibe-tools.config.json file
+- The command should try to use the configured provider in the first attempt at creating the documentation
+
+**Success Criteria:**
+- The first instance of "Trying provider: (provider)" in the command output shows the name of the configured provider.
+
+### Scenario 14: Documentation Generation with a Configured Provider 2) (Happy Path)
+
+**Tags:** vibe-tools-config, configuration
+**Task Description:**
+Attempt to use vibe-tools to generate documentation using a configured provder.
+
+First, create a vibe-tools.config.json file using the content from {{path:doc-vibe-tools.config2.json}} in the repository root. Then, generate documentation. Verify that the first instance of "Trying provider: (provider)" in the command output references the configured provider. The test passes ONLY if the very FIRST instance of "Trying provider:" contains the configured provider, if it does not then you should report the test as failing EVEN IF subsequent occurences of "Trying provider:" contain the configured provider.
+
+**Expected Behavior:**
+- The command should detect and use the custom vibe-tools.config.json file
+- The command should try to use the configured provider in the first attempt at creating the documentation
+
+**Success Criteria:**
+- The first instance of "Trying provider: (provider)" in the command output shows the name of the configured provider.